
# Copyright 2012,2013 Jaap Karssenberg <jaap.karssenberg@gmail.com>

'''This module handles dumping markdown text with pandoc extensions'''

# OPEN ISSUES
# - how to deal with indented paragraphs ?
#   in pandoc indent is verbatim, so now all indent is dropped
# - how to deal with image re-size ?
# - how to deal with tags / anchors ?
# - check does zim always produce a blank line before a heading ?
# - add \ before line ends to match line breaks from user

import re

from zim.formats import *
from zim.parsing import url_re
from zim.formats.plain import Dumper as TextDumper


info = {
	'name': 'markdown',
	'desc': 'Markdown Text (pandoc)',
	'mimetype': 'text/x-markdown',
	'extension': 'markdown',
		# No official file extension, but this is often used
	'native': False,
	'import': False,
	'export': True,
	'usebase': True,
}



class Dumper(TextDumper):
	# Inherit from wiki format Dumper class, only overload things that
	# are different

	BULLETS = {
		UNCHECKED_BOX: '* \u2610',
		XCHECKED_BOX: '* \u2612',
		CHECKED_BOX: '* \u2611',
		MIGRATED_BOX: '* \u25B7',
		BULLET: '*',
	}

	TAGS = {
		EMPHASIS: ('*', '*'),
		STRONG: ('**', '**'),
		MARK: ('__', '__'), # OPEN ISSUE: not available in pandoc
		STRIKE: ('~~', '~~'),
		VERBATIM: ("``", "``"),
		TAG: ('', ''), # No additional annotation (apart from the visible @)
		SUBSCRIPT: ('~', '~'),
		SUPERSCRIPT: ('^', '^'),
	}

	def dump(self, tree):
		assert self.linker, 'Markdown dumper needs a linker object'
		return TextDumper.dump(self, tree)

	def dump_indent(self, tag, attrib, strings):
		# OPEN ISSUE: no indent for para
		return strings

	dump_p = dump_indent
	dump_div = dump_indent

	def dump_list(self, tag, attrib, strings):
		# OPEN ISSUE: no indent for lists
		if 'indent' in attrib:
			del attrib['indent']
		strings = TextDumper.dump_list(self, tag, attrib, strings)

		if self.context[-1].tag in (BULLETLIST, NUMBEREDLIST):
			# sub-list
			return strings
		else:
			# top level list, wrap in empty lines
			strings.insert(0, '\n')
			strings.append('\n')
			return strings

	dump_ul = dump_list
	dump_ol = dump_list

	def dump_pre(self, tag, attrib, strings):
		# OPEN ISSUE: no indent for verbatim blocks
		return self.prefix_lines('\t', strings)

	def dump_link(self, tag, attrib, strings=None):
		assert 'href' in attrib, \
			'BUG: link misses href: %s "%s"' % (attrib, strings)
		href = self.linker.link(attrib['href'])
		text = ''.join(strings) or href
		if href == text and url_re.match(href):
			return ['<', href, '>']
		else:
			return ['[%s](%s)' % (text, href)]

	def dump_img(self, tag, attrib, strings=None):
		# OPEN ISSUE: image properties used in zim not supported in pandoc
		src = self.linker.img(attrib['src'])
		text = attrib.get('alt', '')
		return ['![%s](%s)' % (text, src)]

	def dump_object_fallback(self, tag, attrib, strings=None):
		# dump object as verbatim block
		return self.prefix_lines('\t', strings)

	def dump_table(self, tag, attrib, strings):
		table = []  # result table
		rows = strings

		aligns, _wraps = TableParser.get_options(attrib)
		maxwidths = TableParser.width2dim(rows)
		headsep = TableParser.headsep(maxwidths, aligns, x='|', y='-')
		rowline = lambda row: TableParser.rowline(row, maxwidths, aligns)

		# print table
		table += [rowline(rows[0])]
		table.append(headsep)
		table += [rowline(row) for row in rows[1:]]
		return [line + "\n" for line in table]

	def dump_th(self, tag, attrib, strings):
<<<<<<< HEAD
		#strings = [s.replace('\n', '<br>').replace('|', '∣') for s in strings] # 2nd "|" is UTF char
=======
		#strings = [s.replace('\n', '<br>').replace('|', '\u2223') for s in strings]
>>>>>>> d7056354
		strings = [s.replace('\n', '<br>') for s in strings]
		return [self._concat(strings)]

	def dump_td(self, tag, attrib, strings):
<<<<<<< HEAD
		#strings = [s.replace('\n', '<br>').replace('|', '∣') for s in strings] # 2nd "|" is UTF char
=======
		#strings = [s.replace('\n', '<br>').replace('|', '\u2223') for s in strings]
>>>>>>> d7056354
		strings = [s.replace('\n', '<br>') for s in strings]
		return [self._concat(strings)]

	def dump_line(self, tag, attrib, strings=None):
		return '\n{}\n'.format('*' * 5)<|MERGE_RESOLUTION|>--- conflicted
+++ resolved
@@ -124,20 +124,12 @@
 		return [line + "\n" for line in table]
 
 	def dump_th(self, tag, attrib, strings):
-<<<<<<< HEAD
-		#strings = [s.replace('\n', '<br>').replace('|', '∣') for s in strings] # 2nd "|" is UTF char
-=======
 		#strings = [s.replace('\n', '<br>').replace('|', '\u2223') for s in strings]
->>>>>>> d7056354
 		strings = [s.replace('\n', '<br>') for s in strings]
 		return [self._concat(strings)]
 
 	def dump_td(self, tag, attrib, strings):
-<<<<<<< HEAD
-		#strings = [s.replace('\n', '<br>').replace('|', '∣') for s in strings] # 2nd "|" is UTF char
-=======
 		#strings = [s.replace('\n', '<br>').replace('|', '\u2223') for s in strings]
->>>>>>> d7056354
 		strings = [s.replace('\n', '<br>') for s in strings]
 		return [self._concat(strings)]
 
