# -*- coding: utf-8 -*-

# Copyright 2008 Johannes Reinhardt <jreinhardt@ist-dein-freund.de>

'''This modules handles export of LaTeX Code'''

import re
import logging

from zim.fs import File
from zim.formats import *
from zim.parsing import TextBuffer

logger = logging.getLogger('zim.formats.latex')


info = {
	'name':		'LaTeX',
	'mime': 	'application/x-tex',
	'extension': 'tex',
	'read':		False,
	'write':	False,
	'import':	False,
	'export':	True,
}

# reverse dict
bullet_types = {
	UNCHECKED_BOX : '\\item[\\Square] ',
	XCHECKED_BOX  : '\\item[\\XBox] ',
	CHECKED_BOX   : '\\item[\\CheckedBox] ',
	BULLET        : '\\item ',
}

sectioning = {
	'report': {
		1:'\\chapter{%s}',
		2:'\\section{%s}',
		3:'\\subsection{%s}',
		4:'\\subsubsection{%s}',
		5:'\\paragraph{%s}'
	},
	'article': {
		1:'\\section{%s}',
		2:'\\subsection{%s}',
		3:'\\subsubsection{%s}',
		4:'\\paragraph{%s}',
		5:'\\subparagraph{%s}'
	},
	'book': {
		1:'\\part{%s}',
		2:'\\chapter{%s}',
		3:'\\section{%s}',
		4:'\\subsection{%s}',
		5:'\\subsubsection{%s}'
	}
}



encode_re = re.compile(r'(\&|\$|\^|\%|\#|\_|\\)')
encode_dict = {
	'\\': '$\\backslash$',
	'&': '\\$',
	'$': '\\$ ',
	'^': '\\^{}',
	'%': '\\%',
	'#': '\\# ',
	'_': '\\_',
}


def tex_encode(text):
	if not text is None:
		return encode_re.sub(lambda m: encode_dict[m.group(1)], text)
	else:
		return ''


class Dumper(DumperClass):

	def dump(self, tree):
		assert isinstance(tree, ParseTree)
		assert self.linker, 'LaTeX dumper needs a linker object'
		self.linker.set_usebase(False)

		self.document_type = self.template_options.get('document_type')
			# Option set in template - potentially tainted value
		if not self.document_type in ('report', 'article','book'):
<<<<<<< HEAD
			logger.info('option dict %s does not contain suitable document type. Using default'%self.document_type)
=======
			logger.warn('No document type set in template, assuming "report"')
>>>>>>> 98a2d32d
			self.document_type = 'report' # arbitrary default
		else:
			logger.info('used document type: %s'%self.document_type)

		output = TextBuffer()
		self.dump_children(tree.getroot(), output)
		return output.get_lines()

	def dump_children(self, list, output, list_level = -1):
		if list.text:
			output.append(tex_encode(list.text))

		for element in list.getchildren():
			text = tex_encode(element.text)
			if element.tag == 'p':
				if 'indent' in element.attrib:
					indent = int(element.attrib['indent'])
				else:
					indent = 0
				myoutput = TextBuffer()
				self.dump_children(element,myoutput)
				if indent:
					myoutput.prefix_lines('\t'*indent)
				output.extend(myoutput)
			elif element.tag == 'ul':
				output.append('\\begin{itemize}\n')
				self.dump_children(element,output,list_level=list_level+1)
				output.append('\\end{itemize}')
			elif element.tag == 'h':
				level = int(element.attrib['level'])
				if level < 1: level = 1
				elif level > 5: level = 5
				output.append(sectioning[self.document_type][level]%(text))
			elif element.tag == 'li':
				if 'indent' in element.attrib:
					list_level = int(element.attrib['indent'])
				if 'bullet' in element.attrib:
					bullet = bullet_types[element.attrib['bullet']]
				else:
					bullet = bullet_types[BULLET]
				output.append('\t'*list_level+bullet)
				self.dump_children(element, output, list_level=list_level) # recurse
				output.append('\n')
			elif element.tag == 'pre':
				indent = 0
				if 'indent' in element.attrib:
					indent = int(element.attrib['indent'])
				myoutput = TextBuffer()
				myoutput.append(element.text)
				if indent:
					myoutput.prefix_lines('    ' * indent)
				output.append('\n\\begin{verbatim}\n')
				output.extend(myoutput)
				output.append('\n\\end{verbatim}\n')
			elif element.tag == 'sub':
				output.append('$_{%s}$' % element.text)
			elif element.tag == 'sup':
				output.append('$^{%s}$' % element.text)
			elif element.tag == 'img':
				#we try to get images about the same visual size, therefore need to specify dot density
				#96 dpi seems to be common for computer monitors
				dpi = 96
				done = False
				if 'type' in element.attrib and element.attrib['type'] == 'equation':
					try:
						# Try to find the source, otherwise fall back to image
						equri = self.linker.link(element.attrib['src'])
						eqfid = File(url_decode(equri[:-4] + '.tex'))
						output.append('\\begin{math}\n')
						output.extend(eqfid.read().strip())
						output.append('\n\\end{math}')
					except:
						logger.exception('Could not find latex equation:')
					else:
						done = True

				if not done:
					if 'width' in element.attrib and not 'height' in element.attrib:
						options = 'width=%fin, keepaspectratio=true' \
								% ( float(element.attrib['width']) / dpi )
					elif 'height' in element.attrib and not 'width' in element.attrib:
						options = 'height=%fin, keepaspectratio=true' \
								% ( float(element.attrib['height']) / dpi )
					else:
						options = ''

					imagepath = File(self.linker.link(element.attrib['src'])).path
					image = '\\includegraphics[%s]{%s}' % (options, imagepath)
					if 'href' in element.attrib:
						output.append('\\href{%s}{%s}' % (element.attrib['href'], image))
					else:
						output.append(image)
			elif element.tag == 'link':
				href = self.linker.link(element.attrib['href'])
				output.append('\\href{%s}{%s}\n' % (href, text))
			elif element.tag == 'emphasis':
				output.append('\\emph{'+text+'}')
			elif element.tag == 'strong':
				output.append('\\textbf{'+text+'}')
			elif element.tag == 'mark':
				output.append('\\underline{'+text+'}')
			elif element.tag == 'strike':
				output.append('\\sout{'+text+'}')
			elif element.tag == 'code':
				success = False
				#Here we try several possible delimiters for the inline verb command of LaTeX
				for delim in '+*|$&%!-_':
					if not delim in text:
						success = True
						output.append('\\verb'+delim+text+delim)
						break
				if not success:
					assert False, 'Found no suitable delimiter for verbatim text: %s' % element
					pass
			else:
				assert False, 'Unknown node type: %s' % element

			if element.tail:
				output.append(tex_encode(element.tail))<|MERGE_RESOLUTION|>--- conflicted
+++ resolved
@@ -87,11 +87,7 @@
 		self.document_type = self.template_options.get('document_type')
 			# Option set in template - potentially tainted value
 		if not self.document_type in ('report', 'article','book'):
-<<<<<<< HEAD
-			logger.info('option dict %s does not contain suitable document type. Using default'%self.document_type)
-=======
 			logger.warn('No document type set in template, assuming "report"')
->>>>>>> 98a2d32d
 			self.document_type = 'report' # arbitrary default
 		else:
 			logger.info('used document type: %s'%self.document_type)
