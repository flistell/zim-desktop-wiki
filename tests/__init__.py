--- conflicted
+++ resolved
@@ -59,10 +59,7 @@
 	'tasklist', 'tags', 'imagegenerators', 'tableofcontents',
 	'quicknote', 'attachmentbrowser', 'insertsymbol',
 	'sourceview', 'tableeditor', 'bookmarksbar', 'spell',
-<<<<<<< HEAD
-=======
-	'ipc', 'arithmetic',
->>>>>>> d1e3a3b7
+	'arithmetic',
 ]
 
 
