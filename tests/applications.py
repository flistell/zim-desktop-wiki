--- conflicted
+++ resolved
@@ -310,12 +310,8 @@
 		for cmd, wanted in (
 			('foo %f', ('foo', tmpfile)),
 			('foo %d', ('foo', dir.subdir('Test/Foo').path)),
-<<<<<<< HEAD
 			('foo %s', ('foo', page.source.path)),
-=======
-			('foo %s', ('foo', '')), # no file source
 			('foo %p', ('foo', 'Test:Foo')),
->>>>>>> d1e3a3b7
 			('foo %n', ('foo', dir.path)),
 			('foo %D', ('foo', '')), # no document root
 			('foo %t', ('foo', 'FooBar')),
